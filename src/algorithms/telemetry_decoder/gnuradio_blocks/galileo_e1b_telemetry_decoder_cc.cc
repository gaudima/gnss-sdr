/*!
 * \file galileo_e1b_telemetry_decoder_cc.cc
 * \brief Implementation of a Galileo INAV message demodulator block
 * \author Mara Branzanti 2013. mara.branzanti(at)gmail.com
 * \author Javier Arribas 2013. jarribas(at)cttc.es
 *
 * -------------------------------------------------------------------------
 *
 * Copyright (C) 2010-2015  (see AUTHORS file for a list of contributors)
 *
 * GNSS-SDR is a software defined Global Navigation
 *          Satellite Systems receiver
 *
 * This file is part of GNSS-SDR.
 *
 * GNSS-SDR is free software: you can redistribute it and/or modify
 * it under the terms of the GNU General Public License as published by
 * the Free Software Foundation, either version 3 of the License, or
 * (at your option) any later version.
 *
 * GNSS-SDR is distributed in the hope that it will be useful,
 * but WITHOUT ANY WARRANTY; without even the implied warranty of
 * MERCHANTABILITY or FITNESS FOR A PARTICULAR PURPOSE.  See the
 * GNU General Public License for more details.
 *
 * You should have received a copy of the GNU General Public License
 * along with GNSS-SDR. If not, see <http://www.gnu.org/licenses/>.
 *
 * -------------------------------------------------------------------------
 */


#include "galileo_e1b_telemetry_decoder_cc.h"
#include <cstdio>
#include <cstdlib>
#include <iostream>
#include <boost/lexical_cast.hpp>
#include <gnuradio/io_signature.h>
#include <glog/logging.h>
#include "control_message_factory.h"
#include "gnss_synchro.h"
#include "convolutional.h"


#define CRC_ERROR_LIMIT 6

using google::LogMessage;


galileo_e1b_telemetry_decoder_cc_sptr
galileo_e1b_make_telemetry_decoder_cc(Gnss_Satellite satellite, bool dump)
{
    return galileo_e1b_telemetry_decoder_cc_sptr(new galileo_e1b_telemetry_decoder_cc(satellite, dump));
}



void galileo_e1b_telemetry_decoder_cc::forecast (int noutput_items, gr_vector_int &ninput_items_required)
{
    if(noutput_items != 0)
        {
            ninput_items_required[0] = GALILEO_INAV_PAGE_SYMBOLS; // set the required sample history
        }
}


void galileo_e1b_telemetry_decoder_cc::viterbi_decoder(double *page_part_symbols, int *page_part_bits)
{
    int CodeLength = 240;
    int DataLength;
    int nn, KK, mm, max_states;
    int g_encoder[2];

    nn = 2;             // Coding rate 1/n
    KK = 7;             // Constraint Length
    g_encoder[0] = 121; // Polynomial G1
    g_encoder[1] = 91;  // Polynomial G2

    mm = KK - 1;
    max_states = 1 << mm; /* 2^mm */
    DataLength = (CodeLength/nn) - mm;

    /* create appropriate transition matrices */
    int *out0, *out1, *state0, *state1;
    out0 = (int*)calloc( max_states, sizeof(int) );
    out1 = (int*)calloc( max_states, sizeof(int) );
    state0 = (int*)calloc( max_states, sizeof(int) );
    state1 = (int*)calloc( max_states, sizeof(int) );

    nsc_transit( out0, state0, 0, g_encoder, KK, nn );
    nsc_transit( out1, state1, 1, g_encoder, KK, nn );

    Viterbi(page_part_bits, out0, state0, out1, state1,
            page_part_symbols, KK, nn, DataLength );

    /* Clean up memory */
    free( out0 );
    free( out1 );
    free( state0 );
    free( state1 );
}


void galileo_e1b_telemetry_decoder_cc::deinterleaver(int rows, int cols, double *in, double *out)
{
    for (int r = 0; r < rows; r++)
        {
            for(int c = 0; c < cols; c++)
                {
                    out[c*rows + r] = in[r*cols + c];
                }
        }
}


galileo_e1b_telemetry_decoder_cc::galileo_e1b_telemetry_decoder_cc(
        Gnss_Satellite satellite,
        bool dump) :
           gr::block("galileo_e1b_telemetry_decoder_cc", gr::io_signature::make(1, 1, sizeof(Gnss_Synchro)),
	   gr::io_signature::make(1, 1, sizeof(Gnss_Synchro)))
{
    // Telemetry Bit transition synchronization port out
    this->message_port_register_out(pmt::mp("preamble_timestamp_s"));
    // Ephemeris data port out
    this->message_port_register_out(pmt::mp("telemetry"));
    // initialize internal vars
    d_dump = dump;
    d_satellite = Gnss_Satellite(satellite.get_system(), satellite.get_PRN());
    LOG(INFO) << "Initializing GALILEO E1B TELEMETRY PROCESSING";
    d_samples_per_symbol = ( Galileo_E1_CODE_CHIP_RATE_HZ / Galileo_E1_B_CODE_LENGTH_CHIPS ) / Galileo_E1_B_SYMBOL_RATE_BPS;

    // set the preamble
    unsigned short int preambles_bits[GALILEO_INAV_PREAMBLE_LENGTH_BITS] = GALILEO_INAV_PREAMBLE;

    d_symbols_per_preamble = GALILEO_INAV_PREAMBLE_LENGTH_BITS * d_samples_per_symbol;

    memcpy((unsigned short int*)this->d_preambles_bits, (unsigned short int*)preambles_bits, GALILEO_INAV_PREAMBLE_LENGTH_BITS*sizeof(unsigned short int));

    // preamble bits to sampled symbols
    d_preambles_symbols = (signed int*)malloc(sizeof(signed int) * d_symbols_per_preamble);
    int n = 0;
    for (int i = 0; i < GALILEO_INAV_PREAMBLE_LENGTH_BITS; i++)
        {
            for (unsigned int j = 0; j < d_samples_per_symbol; j++)
                {
                    if (d_preambles_bits[i] == 1)
                        {
                            d_preambles_symbols[n] = 1;
                        }
                    else
                        {
                            d_preambles_symbols[n] = -1;
                        }
                    n++;
                }
        }
    d_sample_counter = 0;
    d_stat = 0;
    d_preamble_index = 0;

    d_preamble_time_seconds = 0;
    d_flag_frame_sync = false;

    d_flag_parity = false;
    d_TOW_at_Preamble = 0;
    d_TOW_at_current_symbol = 0;
    delta_t = 0;
    d_CRC_error_counter = 0;
    flag_even_word_arrived = 0;
    d_flag_preamble = false;
    d_channel = 0;
    Prn_timestamp_at_preamble_ms = 0.0;
    flag_TOW_set = false;
    d_average_count = 0;
    d_decimation_output_factor = 1;
}




galileo_e1b_telemetry_decoder_cc::~galileo_e1b_telemetry_decoder_cc()
{
    delete d_preambles_symbols;
    d_dump_file.close();
}




void galileo_e1b_telemetry_decoder_cc::decode_word(double *page_part_symbols,int frame_length)
{
    double page_part_symbols_deint[frame_length];
    // 1. De-interleave
    deinterleaver(GALILEO_INAV_INTERLEAVER_ROWS, GALILEO_INAV_INTERLEAVER_COLS, page_part_symbols, page_part_symbols_deint);

    // 2. Viterbi decoder
    // 2.1 Take into account the NOT gate in G2 polynomial (Galileo ICD Figure 13, FEC encoder)
    // 2.2 Take into account the possible inversion of the polarity due to PLL lock at 180�
    for (int i = 0; i < frame_length; i++)
        {
            if ((i + 1) % 2 == 0)
                {
                    page_part_symbols_deint[i] = -page_part_symbols_deint[i];
                }
        }

    int page_part_bits[frame_length/2];
    viterbi_decoder(page_part_symbols_deint, page_part_bits);

    // 3. Call the Galileo page decoder
    std::string page_String;
    for(int i = 0; i < (frame_length/2); i++)
        {
            if (page_part_bits[i] > 0)
                {
                    page_String.push_back('1');
                }
            else
                {
                    page_String.push_back('0');
                }
        }

    if (page_part_bits[0] == 1)
        {
            // DECODE COMPLETE WORD (even + odd) and TEST CRC
            d_nav.split_page(page_String, flag_even_word_arrived);
            if(d_nav.flag_CRC_test == true)
                {
                    LOG(INFO) << "Galileo CRC correct on channel " << d_channel << " from satellite " << d_satellite;
                    std::cout << "Galileo CRC correct on channel " << d_channel << " from satellite " << d_satellite << std::endl;
                }
            else
                {
                    std::cout << "Galileo CRC error on channel " << d_channel <<  " from satellite " << d_satellite << std::endl;
                    LOG(INFO) << "Galileo CRC error on channel " << d_channel <<  " from satellite " << d_satellite;
                }
            flag_even_word_arrived = 0;
        }
    else
        {
            // STORE HALF WORD (even page)
            d_nav.split_page(page_String.c_str(), flag_even_word_arrived);
            flag_even_word_arrived = 1;
        }

    // 4. Push the new navigation data to the queues
    if (d_nav.have_new_ephemeris() == true)
        {
            // get object for this SV (mandatory)
<<<<<<< HEAD
            std::shared_ptr<Galileo_Ephemeris> tmp_obj= std::make_shared<Galileo_Ephemeris>(d_nav.get_ephemeris());
            //*tmp_obj = d_nav.get_ephemeris();//notice that the read operation will clear the valid flag
=======
            std::shared_ptr<Galileo_Ephemeris> tmp_obj= std::make_shared<Galileo_Ephemeris>( d_nav.get_ephemeris());
>>>>>>> bd603797
            this->message_port_pub(pmt::mp("telemetry"), pmt::make_any(tmp_obj));

        }
    if (d_nav.have_new_iono_and_GST() == true)
        {
            // get object for this SV (mandatory)
            std::shared_ptr<Galileo_Iono> tmp_obj= std::make_shared<Galileo_Iono>(d_nav.get_iono());
<<<<<<< HEAD
            //*tmp_obj = d_nav.get_iono(); //notice that the read operation will clear the valid flag
=======
>>>>>>> bd603797
            this->message_port_pub(pmt::mp("telemetry"), pmt::make_any(tmp_obj));
        }
    if (d_nav.have_new_utc_model() == true)
        {
            // get object for this SV (mandatory)
            std::shared_ptr<Galileo_Utc_Model> tmp_obj= std::make_shared<Galileo_Utc_Model>(d_nav.get_utc_model());
<<<<<<< HEAD
            //*tmp_obj = d_nav.get_utc_model(); //notice that the read operation will clear the valid flag
=======
>>>>>>> bd603797
            this->message_port_pub(pmt::mp("telemetry"), pmt::make_any(tmp_obj));
        }
    if (d_nav.have_new_almanac() == true)
        {
            std::shared_ptr<Galileo_Almanac> tmp_obj= std::make_shared<Galileo_Almanac>(d_nav.get_almanac());
<<<<<<< HEAD
            //*tmp_obj = d_nav.get_almanac();
=======
>>>>>>> bd603797
            this->message_port_pub(pmt::mp("telemetry"), pmt::make_any(tmp_obj));
            //debug
            std::cout << "Galileo almanac received!" << std::endl;
            LOG(INFO) << "GPS_to_Galileo time conversion:";
            LOG(INFO) << "A0G=" << tmp_obj->A_0G_10;
            LOG(INFO) << "A1G=" << tmp_obj->A_1G_10;
            LOG(INFO) << "T0G=" << tmp_obj->t_0G_10;
            LOG(INFO) << "WN_0G_10=" << tmp_obj->WN_0G_10;
            LOG(INFO) << "Current parameters:";
            LOG(INFO) << "d_TOW_at_current_symbol=" << d_TOW_at_current_symbol;
            LOG(INFO) << "d_nav.WN_0=" << d_nav.WN_0;
            delta_t = tmp_obj->A_0G_10 + tmp_obj->A_1G_10 * (d_TOW_at_current_symbol - tmp_obj->t_0G_10 + 604800 * (fmod((d_nav.WN_0 - tmp_obj->WN_0G_10), 64)));
            LOG(INFO) << "delta_t=" << delta_t << "[s]";
        }
}




int galileo_e1b_telemetry_decoder_cc::general_work (int noutput_items __attribute__((unused)), gr_vector_int &ninput_items __attribute__((unused)),
        gr_vector_const_void_star &input_items,	gr_vector_void_star &output_items)
{
    int corr_value = 0;
    int preamble_diff = 0;

    Gnss_Synchro **out = (Gnss_Synchro **) &output_items[0];
    d_sample_counter++; //count for the processed samples

    // ########### Output the tracking data to navigation and PVT ##########
    const Gnss_Synchro **in = (const Gnss_Synchro **)  &input_items[0]; //Get the input samples pointer

    // TODO Optimize me!
    //******* preamble correlation ********
    for (int i = 0; i < d_symbols_per_preamble; i++)
        {
            if (in[0][i].Prompt_I < 0)	// symbols clipping
                {
                    corr_value -= d_preambles_symbols[i];
                }
            else
                {
                    corr_value += d_preambles_symbols[i];
                }
        }
    d_flag_preamble = false;

    //******* frame sync ******************
    if (d_stat == 0) //no preamble information
        {
            if (abs(corr_value) >= d_symbols_per_preamble)
                {
                    d_preamble_index = d_sample_counter;//record the preamble sample stamp
                    LOG(INFO) << "Preamble detection for Galileo SAT " << this->d_satellite;
                    d_stat = 1; // enter into frame pre-detection status
                }
        }
    else if (d_stat == 1) // posible preamble lock
        {
            if (abs(corr_value) >= d_symbols_per_preamble)
                {
                    //check preamble separation
                    preamble_diff = d_sample_counter - d_preamble_index;
                    if (abs(preamble_diff - GALILEO_INAV_PREAMBLE_PERIOD_SYMBOLS) == 0)
                        {
                            //try to decode frame
                            LOG(INFO) << "Starting page decoder for Galileo SAT " << this->d_satellite;
                            d_preamble_index = d_sample_counter; //record the preamble sample stamp
                            d_stat = 2;
                        }
                    else
                        {
                            if (preamble_diff > GALILEO_INAV_PREAMBLE_PERIOD_SYMBOLS)
                                {
                                    d_stat = 0; // start again
                                }
                        }
                }
        }
    else if (d_stat == 2)
        {
            if (d_sample_counter == d_preamble_index + GALILEO_INAV_PREAMBLE_PERIOD_SYMBOLS)
                {
                    // NEW Galileo page part is received
                    // 0. fetch the symbols into an array
                    int frame_length = GALILEO_INAV_PAGE_PART_SYMBOLS - d_symbols_per_preamble;
                    double page_part_symbols[frame_length];

                    for (int i = 0; i < frame_length; i++)
                        {
                            if (corr_value > 0)
                                {
                                    page_part_symbols[i] = in[0][i + d_symbols_per_preamble].Prompt_I; // because last symbol of the preamble is just received now!

                                }
                            else
                                {
                                    page_part_symbols[i] = -in[0][i + d_symbols_per_preamble].Prompt_I; // because last symbol of the preamble is just received now!
                                }
                        }

                    //call the decoder
                    decode_word(page_part_symbols, frame_length);
                    if (d_nav.flag_CRC_test == true)
                        {
                            d_CRC_error_counter = 0;
                            d_flag_preamble = true; //valid preamble indicator (initialized to false every work())
                            d_preamble_index = d_sample_counter;  //record the preamble sample stamp (t_P)
                            d_preamble_time_seconds = in[0][0].Tracking_timestamp_secs; // - d_preamble_duration_seconds; //record the PRN start sample index associated to the preamble
                            if (!d_flag_frame_sync)
                                {
                                    d_flag_frame_sync = true;
                                    LOG(INFO) << " Frame sync SAT " << this->d_satellite << " with preamble start at " << d_preamble_time_seconds << " [s]";
                                }
                        }
                    else
                        {
                            d_CRC_error_counter++;
                            d_preamble_index = d_sample_counter;  //record the preamble sample stamp
                            if (d_CRC_error_counter > CRC_ERROR_LIMIT)
                                {
                                    LOG(INFO) << "Lost of frame sync SAT " << this->d_satellite;
                                    d_flag_frame_sync = false;
                                    d_stat = 0;
                                }
                        }
                }
        }
    consume_each(1); //one by one
    // UPDATE GNSS SYNCHRO DATA
    Gnss_Synchro current_synchro_data; //structure to save the synchronization information and send the output object to the next block
    //1. Copy the current tracking output
    current_synchro_data = in[0][0];
    //2. Add the telemetry decoder information
    if (this->d_flag_preamble == true and d_nav.flag_TOW_set == true)
        //update TOW at the preamble instant
        // JAVI: 30/06/2014
        // TOW, in Galileo, is referred to the START of the PAGE PART, that is, THE FIRST SYMBOL OF THAT PAGE, NOT THE PREAMBLE.
        // thus, no correction should be done. d_TOW_at_Preamble should be renamed to d_TOW_at_page_start.
        // Since we detected the preamble, then, we are in the last symbol of that preamble, or just at the start of the first page symbol.
        //flag preamble is true after the all page (even and odd) is received. I/NAV page period is 2 SECONDS
        {
            Prn_timestamp_at_preamble_ms = in[0][0].Tracking_timestamp_secs * 1000.0;
            if(d_nav.flag_TOW_5 == true) //page 5 arrived and decoded, so we are in the odd page (since Tow refers to the even page, we have to add 1 sec)
                {
                    //std::cout<< "Using TOW_5 for timestamping" << std::endl;
                    d_TOW_at_Preamble = d_nav.TOW_5 + GALILEO_INAV_PAGE_PART_SECONDS; //TOW_5 refers to the even preamble, but when we decode it we are in the odd part, so 1 second later
                    /* 1  sec (GALILEO_INAV_PAGE_PART_SYMBOLS*GALILEO_E1_CODE_PERIOD) is added because
                     * if we have a TOW value it means that we are at the beginning of the last page part
                     * (GNU Radio history keeps in a buffer the rest of the incoming frame part)*/
                    d_TOW_at_current_symbol = d_TOW_at_Preamble;//-GALILEO_E1_CODE_PERIOD;//+ (double)GALILEO_INAV_PREAMBLE_LENGTH_BITS/(double)GALILEO_TELEMETRY_RATE_BITS_SECOND;
                    d_nav.flag_TOW_5 = false;
                }

            else if(d_nav.flag_TOW_6 == true) //page 6 arrived and decoded, so we are in the odd page (since Tow refers to the even page, we have to add 1 sec)
                {
                    //std::cout<< "Using TOW_6 for timestamping" << std::endl;
                    d_TOW_at_Preamble = d_nav.TOW_6 + GALILEO_INAV_PAGE_PART_SECONDS;
                    //TOW_6 refers to the even preamble, but when we decode it we are in the odd part, so 1 second later
                    /* 1  sec (GALILEO_INAV_PAGE_PART_SYMBOLS*GALILEO_E1_CODE_PERIOD) is added because
                     * if we have a TOW value it means that we are at the beginning of the last page part
                     * (GNU Radio history keeps in a buffer the rest of the incoming frame part)*/
                    d_TOW_at_current_symbol = d_TOW_at_Preamble;//-GALILEO_E1_CODE_PERIOD;//+ (double)GALILEO_INAV_PREAMBLE_LENGTH_BITS/(double)GALILEO_TELEMETRY_RATE_BITS_SECOND;
                    d_nav.flag_TOW_6 = false;
                }
            else
                {
                    //this page has no timing information
                    d_TOW_at_Preamble = d_TOW_at_Preamble + GALILEO_INAV_PAGE_SECONDS;
                    d_TOW_at_current_symbol = d_TOW_at_current_symbol + GALILEO_E1_CODE_PERIOD;// + GALILEO_INAV_PAGE_PART_SYMBOLS*GALILEO_E1_CODE_PERIOD;

                }

        }
    else //if there is not a new preamble, we define the TOW of the current symbol
        {
            d_TOW_at_current_symbol = d_TOW_at_current_symbol + GALILEO_E1_CODE_PERIOD;
        }

    //if (d_flag_frame_sync == true and d_nav.flag_TOW_set==true and d_nav.flag_CRC_test == true)

    if(d_nav.flag_GGTO_1 == true  and  d_nav.flag_GGTO_2 == true and  d_nav.flag_GGTO_3 == true and  d_nav.flag_GGTO_4 == true) //all GGTO parameters arrived
        {
            delta_t = d_nav.A_0G_10 + d_nav.A_1G_10 * (d_TOW_at_current_symbol - d_nav.t_0G_10 + 604800.0 * (fmod((d_nav.WN_0 - d_nav.WN_0G_10), 64)));
        }

    if (d_flag_frame_sync == true and d_nav.flag_TOW_set == true)
        {
            current_synchro_data.Flag_valid_word = true;
        }
    else
        {
            current_synchro_data.Flag_valid_word = false;
        }

    DLOG(INFO) << "delta_t = " << delta_t;

    current_synchro_data.d_TOW = d_TOW_at_Preamble;
    current_synchro_data.d_TOW_at_current_symbol = d_TOW_at_current_symbol;
    current_synchro_data.d_TOW_hybrid_at_current_symbol = current_synchro_data.d_TOW_at_current_symbol - delta_t; //delta_t = t_gal - t_gps  ---->  t_gps = t_gal -delta_t
    current_synchro_data.Flag_preamble = d_flag_preamble;
    current_synchro_data.Prn_timestamp_ms = in[0][0].Tracking_timestamp_secs * 1000.0;
    current_synchro_data.Prn_timestamp_at_preamble_ms = Prn_timestamp_at_preamble_ms;

    if(d_dump == true)
        {
            // MULTIPLEXED FILE RECORDING - Record results to file
            try
            {
                    double tmp_double;
                    tmp_double = d_TOW_at_current_symbol;
                    d_dump_file.write((char*)&tmp_double, sizeof(double));
                    tmp_double = current_synchro_data.Prn_timestamp_ms;
                    d_dump_file.write((char*)&tmp_double, sizeof(double));
                    tmp_double = d_TOW_at_Preamble;
                    d_dump_file.write((char*)&tmp_double, sizeof(double));
            }
            catch (const std::ifstream::failure& e)
            {
                    LOG(WARNING) << "Exception writing observables dump file " << e.what();
            }
        }
    //todo: implement averaging
    d_average_count++;

    if (d_average_count == d_decimation_output_factor)
        {
            d_average_count = 0;
            //3. Make the output (copy the object contents to the GNURadio reserved memory)
            *out[0] = current_synchro_data;
            //std::cout<<"GPS L1 TLM output on CH="<<this->d_channel << " SAMPLE STAMP="<<d_sample_counter/d_decimation_output_factor<<std::endl;
            return 1;
        }
    else
        {
            return 0;
        }

}


void galileo_e1b_telemetry_decoder_cc::set_decimation(int decimation)
{
    d_decimation_output_factor = decimation;
}

void galileo_e1b_telemetry_decoder_cc::set_satellite(Gnss_Satellite satellite)
{
    d_satellite = Gnss_Satellite(satellite.get_system(), satellite.get_PRN());
    DLOG(INFO) << "Setting decoder Finite State Machine to satellite " << d_satellite;
    DLOG(INFO) << "Navigation Satellite set to " << d_satellite;
}


void galileo_e1b_telemetry_decoder_cc::set_channel(int channel)
{
    d_channel = channel;
    LOG(INFO) << "Navigation channel set to " << channel;
    // ############# ENABLE DATA FILE LOG #################
    if (d_dump == true)
        {
            if (d_dump_file.is_open() == false)
                {
                    try
                    {
                            d_dump_filename = "telemetry";
                            d_dump_filename.append(boost::lexical_cast<std::string>(d_channel));
                            d_dump_filename.append(".dat");
                            d_dump_file.exceptions ( std::ifstream::failbit | std::ifstream::badbit );
                            d_dump_file.open(d_dump_filename.c_str(), std::ios::out | std::ios::binary);
                            LOG(INFO) << "Telemetry decoder dump enabled on channel " << d_channel << " Log file: " << d_dump_filename.c_str();
                    }
                    catch (const std::ifstream::failure& e)
                    {
                            LOG(WARNING) << "channel " << d_channel << " Exception opening trk dump file " << e.what();
                    }
                }
        }
}


<|MERGE_RESOLUTION|>--- conflicted
+++ resolved
@@ -248,42 +248,26 @@
     if (d_nav.have_new_ephemeris() == true)
         {
             // get object for this SV (mandatory)
-<<<<<<< HEAD
-            std::shared_ptr<Galileo_Ephemeris> tmp_obj= std::make_shared<Galileo_Ephemeris>(d_nav.get_ephemeris());
-            //*tmp_obj = d_nav.get_ephemeris();//notice that the read operation will clear the valid flag
-=======
-            std::shared_ptr<Galileo_Ephemeris> tmp_obj= std::make_shared<Galileo_Ephemeris>( d_nav.get_ephemeris());
->>>>>>> bd603797
+            std::shared_ptr<Galileo_Ephemeris> tmp_obj = std::make_shared<Galileo_Ephemeris>(d_nav.get_ephemeris());
+
             this->message_port_pub(pmt::mp("telemetry"), pmt::make_any(tmp_obj));
 
         }
     if (d_nav.have_new_iono_and_GST() == true)
         {
             // get object for this SV (mandatory)
-            std::shared_ptr<Galileo_Iono> tmp_obj= std::make_shared<Galileo_Iono>(d_nav.get_iono());
-<<<<<<< HEAD
-            //*tmp_obj = d_nav.get_iono(); //notice that the read operation will clear the valid flag
-=======
->>>>>>> bd603797
+            std::shared_ptr<Galileo_Iono> tmp_obj = std::make_shared<Galileo_Iono>(d_nav.get_iono());
             this->message_port_pub(pmt::mp("telemetry"), pmt::make_any(tmp_obj));
         }
     if (d_nav.have_new_utc_model() == true)
         {
             // get object for this SV (mandatory)
-            std::shared_ptr<Galileo_Utc_Model> tmp_obj= std::make_shared<Galileo_Utc_Model>(d_nav.get_utc_model());
-<<<<<<< HEAD
-            //*tmp_obj = d_nav.get_utc_model(); //notice that the read operation will clear the valid flag
-=======
->>>>>>> bd603797
+            std::shared_ptr<Galileo_Utc_Model> tmp_obj = std::make_shared<Galileo_Utc_Model>(d_nav.get_utc_model());
             this->message_port_pub(pmt::mp("telemetry"), pmt::make_any(tmp_obj));
         }
     if (d_nav.have_new_almanac() == true)
         {
             std::shared_ptr<Galileo_Almanac> tmp_obj= std::make_shared<Galileo_Almanac>(d_nav.get_almanac());
-<<<<<<< HEAD
-            //*tmp_obj = d_nav.get_almanac();
-=======
->>>>>>> bd603797
             this->message_port_pub(pmt::mp("telemetry"), pmt::make_any(tmp_obj));
             //debug
             std::cout << "Galileo almanac received!" << std::endl;
@@ -411,7 +395,9 @@
                         }
                 }
         }
+
     consume_each(1); //one by one
+
     // UPDATE GNSS SYNCHRO DATA
     Gnss_Synchro current_synchro_data; //structure to save the synchronization information and send the output object to the next block
     //1. Copy the current tracking output
@@ -455,7 +441,6 @@
                     d_TOW_at_current_symbol = d_TOW_at_current_symbol + GALILEO_E1_CODE_PERIOD;// + GALILEO_INAV_PAGE_PART_SYMBOLS*GALILEO_E1_CODE_PERIOD;
 
                 }
-
         }
     else //if there is not a new preamble, we define the TOW of the current symbol
         {
