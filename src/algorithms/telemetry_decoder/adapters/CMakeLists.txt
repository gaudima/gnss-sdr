--- conflicted
+++ resolved
@@ -16,16 +16,11 @@
 # along with GNSS-SDR. If not, see <http://www.gnu.org/licenses/>.
 #
 
-<<<<<<< HEAD
+
 set(TELEMETRY_DECODER_ADAPTER_SOURCES
     gps_l1_ca_telemetry_decoder.cc
     gps_l2c_telemetry_decoder.cc
-=======
-set(TELEMETRY_DECODER_ADAPTER_SOURCES 
-    gps_l1_ca_telemetry_decoder.cc 
-    gps_l2c_telemetry_decoder.cc
     gps_l5_telemetry_decoder.cc 
->>>>>>> 114121ef
     galileo_e1b_telemetry_decoder.cc
     sbas_l1_telemetry_decoder.cc
     galileo_e5a_telemetry_decoder.cc
