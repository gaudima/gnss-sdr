--- conflicted
+++ resolved
@@ -121,19 +121,6 @@
 
 	            _mm_storeu_si128((__m128i*)dotProductVector,result); // Store the results back into the dot product vector
 
-<<<<<<< HEAD
-            for (int i = 0; i < 4; ++i)
-                {
-                    dotProduct = lv_cmake(sat_adds16i(lv_creal(dotProduct), lv_creal(dotProductVector[i])), sat_adds16i(lv_cimag(dotProduct), lv_cimag(dotProductVector[i])));
-                }
-        }
-
-    for (unsigned int i = 0; i < (num_points % 4); ++i)
-        {
-            lv_16sc_t tmp = (*_in_a++) * (*_in_b++);
-            dotProduct = lv_cmake( sat_adds16i(lv_creal(dotProduct), lv_creal(tmp)), sat_adds16i(lv_cimag(dotProduct), lv_cimag(tmp)));
-        }
-=======
 	            for (int i = 0; i < 4; ++i)
 	                {
 	                    dotProduct = lv_cmake(sat_adds16i(lv_creal(dotProduct), lv_creal(dotProductVector[i])), sat_adds16i(lv_cimag(dotProduct), lv_cimag(dotProductVector[i])));
@@ -145,7 +132,6 @@
 	            lv_16sc_t tmp = (*_in_a++) * (*_in_b++);
 	            dotProduct = lv_cmake( sat_adds16i(lv_creal(dotProduct), lv_creal(tmp)), sat_adds16i(lv_cimag(dotProduct), lv_cimag(tmp)));
 	        }
->>>>>>> 4ba75a3f
 
 	    *_out = dotProduct;
 }
