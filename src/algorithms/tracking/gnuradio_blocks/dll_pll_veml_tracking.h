--- conflicted
+++ resolved
@@ -119,12 +119,8 @@
     std::string systemName;
     std::string signal_type;
     std::string *d_secondary_code_string;
-<<<<<<< HEAD
-    std::map<std::string, std::string> signal_pretty_name;
-=======
     std::map<std::string, std::string> map_signal_pretty_name;
     std::string signal_pretty_name;
->>>>>>> 2c972b51
 
     //tracking state machine
     int d_state;
